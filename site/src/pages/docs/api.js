import React from 'react';

import { Link } from 'gatsby';

import DocLayout from '../../components/DocLayout';

import styles from './api.module.css';

export default function ApiDocs() {
  const i18nStrings = `
  {
    search: 'Search emojis...',
    categories: {
      recents: 'Recent Emojis',
      smileys: 'Smileys & Emotion',
      people: 'People & Body',
      animals: 'Animals & Nature',
      food: 'Food & Drink',
      activities: 'Activities',
      travel: 'Travel & Places',
      objects: 'Objects',
      symbols: 'Symbols',
      flags: 'Flags',
      custom: 'Custom'
    },
    notFound: 'No emojis found'
  }
  `.trim();

  const importExample =
    "import { EmojiButton } from '@joeattardi/emoji-button';";

  return (
    <DocLayout>
      <div className={styles.api}>
        <h1>API Documentation</h1>

        <h2>
          <code>EmojiButton</code> Class
        </h2>
        <p>
          The <code>EmojiButton</code> class creates and controls an emoji
          picker instance. It is a named export from the{' '}
          <code>@joeattardi/emoji-button</code> module. It can be imported as
          follows:
        </p>

        <code>{importExample}</code>

        <h3>
          <code>EmojiButton(options)</code>
        </h3>
        <p>
          The constructor for the <code>EmojiButton</code> class. Accepts an
          optional <code>options</code> parameter, which is an object specifying
          any desired options (shown below).
        </p>

        <p>Supported options are:</p>

        <table>
          <thead>
            <tr>
              <th scope="col">Name</th>
              <th scope="col">Type</th>
              <th scope="col">Default</th>
              <th scope="col">Description</th>
            </tr>
          </thead>
          <tbody>
            <tr>
              <th scope="row">
                <code>autoHide</code>
              </th>
              <td>boolean</td>
              <td>
                <code>true</code>
              </td>
              <td>
                Whether or not the picker should be automatically hidden when an
                emoji is selected.
              </td>
            </tr>

            <tr>
              <th scope="row">
                <code>autoFocusSearch</code>
              </th>
              <td>boolean</td>
              <td>
                <code>true</code>
              </td>
              <td>
                Whether or not to automatically focus the search field when the
                picker is shown.
              </td>
            </tr>

            <tr>
              <th scope="row">
                <code>categories</code>
              </th>
              <td>string array</td>
              <td>all categories</td>
              <td>
                An array of the categories to include in the picker. See{' '}
                <a href="#categories">Category IDs</a> for a list of valid
                values.
              </td>
            </tr>

            <tr>
              <th scope="row">
                <code>custom</code>
              </th>
              <td>custom emoji definition array</td>
              <td>none</td>
              <td>
                An array of the custom emojis to add to the Custom category.
                Each element of the array should have two properties:
                <ul>
                  <li>
                    <code>name</code>: The custom emoji's display name.
                  </li>
                  <li>
                    <code>emoji</code>: The URL (absolute or relative) of the
                    custom emoji image.
                  </li>
                </ul>
              </td>
            </tr>

            <tr>
              <th scope="row">
                <code>emojiSize</code>
              </th>
              <td>string</td>
              <td>
                <code>'1.8em'</code>
              </td>
              <td>
                The size to use for the emoji icons. This can be any valid CSS
                size expression.
              </td>
            </tr>

            <tr>
              <th scope="row">
                <code>emojisPerRow</code>
              </th>
              <td>number</td>
              <td>
                <code>8</code>
              </td>
              <td>
                The number of emojis to display per row. If this is set to a
                number smaller than 6, the picker will be so narrow that some of
                the category buttons will be cut off. In this case, it is
                advisable to set <code>showCategoryButtons</code> to{' '}
                <code>false</code>.
              </td>
            </tr>

            <tr>
              <th scope="row">
                <code>emojiVersion</code>
              </th>
              <td>string</td>
              <td>
                <code>'12.1'</code>
              </td>
              <td>
                The version of the Emoji specification to use. This determines
                which emojis are available in the picker. Valid values are:
                <ul>
                  <li>
                    <code>'1.0'</code>
                  </li>
                  <li>
                    <code>'2.0'</code>
                  </li>
                  <li>
                    <code>'3.0'</code>
                  </li>
                  <li>
                    <code>'4.0'</code>
                  </li>
                  <li>
                    <code>'5.0'</code>
                  </li>
                  <li>
                    <code>'11.0'</code>
                  </li>
                  <li>
                    <code>'12.0'</code>
                  </li>
                  <li>
                    <code>'12.1'</code>
                  </li>
                </ul>
              </td>
            </tr>

            <tr>
              <th scope="row">
                <code>i18n</code>
              </th>
              <td>object</td>
              <td>
                See <a href="#i18n">I18N Strings</a>.
              </td>
              <td>
                An object containing localized messages to display in the UI.
                See <a href="#i18n">I18N Strings</a> for the object format and
                default values.
              </td>
            </tr>

            <tr>
              <th scope="row">
                <code>icons</code>
              </th>
              <td>icon definition object</td>
              <td>none</td>
              <td>
                The custom icons, if any, to use. The object provided must be an{' '}
                <a href="#iconDefinitions">icon definition object</a>. Not all
                properties have to be provided - only the icons you want to
                override.
              </td>
            </tr>

            <tr>
              <th scope="row">
                <code>initialCategory</code>
              </th>
              <td>string</td>
              <td>
                <code>'smileys'</code>
              </td>
              <td>
                The ID of the category to show initially when the picker is
                shown. See <a href="#categories">Category IDs</a> for a list of
                valid category IDs.
              </td>
            </tr>

            <tr>
              <th scope="row">
                <code>plugins</code>
              </th>
              <td>plugin definition array</td>
              <td>none</td>
              <td>
                An array of plugins to use with the picker. See{' '}
                <Link to="/docs/plugins">Plugins</Link> for more details. A
                plugin is an object containing the following functions:
                <ul>
                  <li>
                    <code>render(picker)</code>: Renders the UI for the plugin.
                  </li>
                  <li>
                    <code>destroy</code> (optional): Performs any necessary
                    cleanup for the plugin when the picker is destroyed.
                  </li>
                </ul>
              </td>
            </tr>

            <tr>
              <th scope="row">
                <code>position</code>
              </th>
              <td>string or object</td>
              <td>
                <code>'auto'</code>
              </td>
              <td>
                The position of the picker relative to the reference element.
                This can either be a string correpsonding to one of the Popper
                options, or an object with <code>top</code>, <code>bottom</code>
                , <code>left</code>, and/or <code>right</code> for fixed
                positioning. See{' '}
                <a href="https://popper.js.org/docs/v2/constructors/#options">
                  the Popper documentation
                </a>{' '}
                for a list of valid relative position values.
              </td>
            </tr>

            <tr>
              <th scope="row">
                <code>recentsCount</code>
              </th>
              <td>number</td>
              <td>
                <code>50</code>
              </td>
              <td>The number of recent emojis to save.</td>
            </tr>

            <tr>
              <th scope="row">
                <code>rootElement</code>
              </th>
              <td>HTML element reference</td>
              <td>
                <code>document.body</code>
              </td>
              <td>The root DOM node to attach the picker element to.</td>
            </tr>

            <tr>
              <th scope="row">
                <code>rows</code>
              </th>
              <td>number</td>
              <td>
                <code>6</code>
              </td>
              <td>The number of visible rows in the picker.</td>
            </tr>

            <tr>
              <th scope="row">
                <code>showAnimation</code>
              </th>
              <td>boolean</td>
              <td>
                <code>true</code>
              </td>
              <td>Whether or not to show animations in the picker.</td>
            </tr>

            <tr>
              <th scope="row">
                <code>showCategoryButtons</code>
              </th>
              <td>boolean</td>
              <td>
                <code>true</code>
              </td>
              <td>
                Whether or not to show the category buttons. If{' '}
                <code>emojisPerRow</code> is 6 or less, it is recommended to set
                this to <code>false</code>.
              </td>
            </tr>

            <tr>
              <th scope="row">
                <code>showPreview</code>
              </th>
              <td>boolean</td>
              <td>
                <code>true</code>
              </td>
              <td>Whether or not to show the preview area.</td>
            </tr>

            <tr>
              <th scope="row">
                <code>showSearch</code>
              </th>
              <td>boolean</td>
              <td>
                <code>true</code>
              </td>
              <td>Whether or not to show the search field.</td>
            </tr>

            <tr>
              <th scope="row">
                <code>showRecents</code>
              </th>
              <td>boolean</td>
              <td>
                <code>true</code>
              </td>
              <td>
                Whether or not to show (and save) recently selected emojis.
              </td>
            </tr>

            <tr>
              <th scope="row">
                <code>showVariants</code>
              </th>
              <td>boolean</td>
              <td>
                <code>true</code>
              </td>
              <td>Whether or not to support emoji skin tone variants.</td>
            </tr>

            <tr>
              <th scope="row">
                <code>style</code>
              </th>
              <td>string</td>
              <td>
                <code>'native'</code>
              </td>
              <td>
                The style to use for the emojis. Valid styles are:
                <ul>
                  <li>
                    <code>'native'</code>: Use the operating system's native
                    emoji characters.
                  </li>
                  <li>
                    <code>'twemoji'</code>: Use the cross-platform Twemoji
                    images.
                  </li>
                </ul>
              </td>
            </tr>

            <tr>
              <th scope="row">
                <code>theme</code>
              </th>
              <td>string</td>
              <td>
                <code>'light'</code>
              </td>
              <td>
                The theme to use for the picker. Valid themes are:
                <ul>
                  <li>
                    <code>'light'</code>: Use the light theme.
                  </li>
                  <li>
                    <code>'dark'</code>: Use the dark theme.
                  </li>
                  <li>
                    <code>'auto'</code>: Use the operating system setting.
                  </li>
                </ul>
              </td>
            </tr>

            <tr>
              <th scope="row">
                <code>zIndex</code>
              </th>
              <td>number</td>
              <td>none</td>
              <td>
                If specified, sets the Z-index for the emoji picker element.
              </td>
            </tr>
          </tbody>
        </table>

        <h3>
          Method: <code>destroyPicker()</code>
        </h3>
        <p>
          Destroys the picker and removes it from the DOM. You will no longer be
          able to show the picker after it is destroyed.
        </p>

        <h3>
          Method: <code>hidePicker()</code>
        </h3>
        <p>Hides the picker.</p>

        <h3>
          Method: <code>isPickerVisible()</code>
        </h3>
        <p>
          Returns <code>true</code> if the picker is currently visible,{' '}
          <code>false</code> if not.
        </p>

        <h3>
          Method: <code>off(event, callback)</code>
        </h3>
        <p>
          Removes the given listener for the given event. See{' '}
          <Link to="/docs/events">Events</Link> for a list of valid events.
        </p>

        <h3>
          Method: <code>on(event, callback)</code>
        </h3>
        <p>
          Adds a listener for the given event. See{' '}
          <Link to="/docs/events">Events</Link> for a list of valid events.
        </p>

        <h3>
          Method: <code>showPicker(referenceElement)</code>
        </h3>
        <p>
          Shows the picker, positioning it relative to the given{' '}
          <code>referenceElement</code>.
        </p>

        <h3>
          Method: <code>togglePicker(referenceElement)</code>
        </h3>
        <p>
          Shows the picker (positioning it relative to{' '}
          <code>referenceElement</code>) if it is hidden, and hides it if it is
          visible.
        </p>

<<<<<<< HEAD
        <h3>
          Method: <code>setTheme(theme)</code>
        </h3>
        <p>
          Sets the theme of the picker.  See{' '}
          <Link to="/docs/themes">Themes</Link> for more details.
        </p>

        <a name="events" />
        <h2>Events</h2>

        <h3>
          <code>emoji</code>
        </h3>
        <p>
          Fired when an emoji is selected. The callback will receive a single
          object with one or more of the following properties:
        </p>
        <ul>
          <li>
            <code>custom</code>: This will be <code>true</code> for a custom
            emoji.
          </li>
          <li>
            <code>emoji</code>: The Unicode emoji character that was selected.
            This will be included for native and Twemoji emojis, but not for
            custom emojis.
          </li>
          <li>
            <code>url</code>: The URL of the emoji image. This will be included
            for Twemoji and custom emojis.
          </li>
        </ul>

=======
>>>>>>> f6c10416
        <a name="categories" />
        <h2>Category IDs</h2>
        <p>The valid category IDs are as follows:</p>
        <ul>
          <li>
            <code>'smileys'</code>
          </li>
          <li>
            <code>'people'</code>
          </li>
          <li>
            <code>'animals'</code>
          </li>
          <li>
            <code>'food'</code>
          </li>
          <li>
            <code>'activities'</code>
          </li>
          <li>
            <code>'travel'</code>
          </li>
          <li>
            <code>'objects'</code>
          </li>
          <li>
            <code>'symbols'</code>
          </li>
          <li>
            <code>'flags'</code>
          </li>
        </ul>

        <a name="iconDefinitions" />
        <h2>Icon Definition Objects</h2>
        <p>
          An icon definition object must contain at least one of the following
          properties:
        </p>

        <ul>
          <li>
            <code>search</code>: The search icon, displayed when there is no
            search text entered.
          </li>
          <li>
            <code>clearSearch</code>: The button to clear the search, displayed
            when there is search text entered.
          </li>
          <li>
            <code>notFound</code>: The icon to display when a search yields no
            results.
          </li>
          <li>
            <code>categories</code>: A nested object containing one or more of
            the following:
            <ul>
              <li>
                <code>recents</code>: The Recent Emojis category.
              </li>
              <li>
                <code>smileys</code>: The Smileys &amp; Emotion category.
              </li>
              <li>
                <code>peopls</code>: The People &amp; Body category.
              </li>
              <li>
                <code>animals</code>: The Animals &amp; Nature category.
              </li>
              <li>
                <code>food</code>: The Food &amp; Drink category.
              </li>
              <li>
                <code>activities</code>: The Activities category.
              </li>
              <li>
                <code>travel</code>: The Travel &amp; Places category.
              </li>
              <li>
                <code>objects</code>: The Objects category.
              </li>
              <li>
                <code>symbols</code>: The Symbols category.
              </li>
              <li>
                <code>flags</code>: The Flags category.
              </li>
              <li>
                <code>custom</code>: The Custom category.
              </li>
            </ul>
          </li>
        </ul>

        <a name="i18n" />
        <h2>I18N Strings</h2>
        <p>
          The strings in the picker UI can be replaced with translated versions,
          if desired, by specifying the <code>i18n</code> option. The values and
          their defaults are as follows:
        </p>
        <pre>
          <code>{i18nStrings}</code>
        </pre>
      </div>
    </DocLayout>
  );
}<|MERGE_RESOLUTION|>--- conflicted
+++ resolved
@@ -507,7 +507,6 @@
           visible.
         </p>
 
-<<<<<<< HEAD
         <h3>
           Method: <code>setTheme(theme)</code>
         </h3>
@@ -516,34 +515,6 @@
           <Link to="/docs/themes">Themes</Link> for more details.
         </p>
 
-        <a name="events" />
-        <h2>Events</h2>
-
-        <h3>
-          <code>emoji</code>
-        </h3>
-        <p>
-          Fired when an emoji is selected. The callback will receive a single
-          object with one or more of the following properties:
-        </p>
-        <ul>
-          <li>
-            <code>custom</code>: This will be <code>true</code> for a custom
-            emoji.
-          </li>
-          <li>
-            <code>emoji</code>: The Unicode emoji character that was selected.
-            This will be included for native and Twemoji emojis, but not for
-            custom emojis.
-          </li>
-          <li>
-            <code>url</code>: The URL of the emoji image. This will be included
-            for Twemoji and custom emojis.
-          </li>
-        </ul>
-
-=======
->>>>>>> f6c10416
         <a name="categories" />
         <h2>Category IDs</h2>
         <p>The valid category IDs are as follows:</p>
